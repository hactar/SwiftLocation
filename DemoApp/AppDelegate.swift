--- conflicted
+++ resolved
@@ -16,22 +16,6 @@
 
     func application(_ application: UIApplication, didFinishLaunchingWithOptions launchOptions: [UIApplication.LaunchOptionsKey: Any]?) -> Bool {
         // Override point for customization after application launch.
-<<<<<<< HEAD
-        
-//        LocationManager.shared.locateFromGPS(.oneShot, accuracy: .any) { result in
-//            do {
-//                try result.get()
-//            } catch {
-//                print("\(error)")
-//                if let error = error as? LocationManager.ErrorReason, case .invalidAuthStatus = error {
-//                    
-//                } else if error is LocationManager.ErrorReason {
-//                    
-//                } else {
-//                    
-//                }
-//            }
-//        }
 
 //        let options = GeocoderRequest.GoogleOptions(APIKey: "AIzaSyBFNt-SA_YWs6avChK-sU5aMR3o7DRTH-8")
 //        let google = GeocoderRequest.Service.google(options)
@@ -43,8 +27,6 @@
 //                print(value)
 //            }
 //        }
-=======
->>>>>>> 1765f99a
         return true
     }
 
